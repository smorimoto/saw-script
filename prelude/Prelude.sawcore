--- conflicted
+++ resolved
@@ -1259,12 +1259,9 @@
 -- bvSExt :: (m n :: Nat) -> bitvector (Succ n) -> bitvector (addNat (Succ n) m);
 -- bvSExt m n x = append (Succ n) m Bool x (replicateBool m (msb n x));
 
-<<<<<<< HEAD
-=======
 -- | 'replicateBool' is an version of 'replicate' optimized for type Bool.
 replicateBool :: (n :: Nat) -> Bool -> bitvector n;
 replicateBool n b = ite (bitvector n) b (bvNot n (bvNat n 0)) (bvNat n 0);
->>>>>>> aa3f8660
 
 --------------------------------------------------------------------------------
 -- Infinite streams
