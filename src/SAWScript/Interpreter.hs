--- conflicted
+++ resolved
@@ -941,22 +941,15 @@
     Current
     [ "Write out a representation of a term in SAWCore external format." ]
 
-<<<<<<< HEAD
-  , prim "write_coq"          "String -> String -> Term -> TopLevel ()"
-    (pureVal writeCoq)
-=======
   , prim "write_coq_term"      "String -> String -> Term -> TopLevel ()"
     (pureVal writeCoqTerm)
     Experimental
->>>>>>> 357fd04a
     [ "Write out a representation of a term in Gallina syntax for Coq."
     , "The first argument is the name to use in a Definition, the second is"
     , "the filename to use, and the third is the Term to export. Use an empty"
     , "filename to write to standard output."
     ]
 
-<<<<<<< HEAD
-=======
   , prim "write_coq_cryptol_module" "String -> String -> TopLevel ()"
     (pureVal writeCoqCryptolModule)
     Experimental
@@ -980,7 +973,6 @@
     , "output."
     ]
 
->>>>>>> 357fd04a
   , prim "auto_match" "String -> String -> TopLevel ()"
     (pureVal (autoMatch stmtInterpreter :: FilePath -> FilePath -> TopLevel ()))
     Current
