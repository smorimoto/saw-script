--- conflicted
+++ resolved
@@ -20,11 +20,8 @@
   , writeCoqCryptolModule
   , writeCoqSAWCorePrelude
   , writeCoqTerm
-<<<<<<< HEAD
   , coqTranslationConfiguration
-=======
   , writeCoqProp
->>>>>>> b8b4a634
   , writeCore
   , writeCoreProp
 
