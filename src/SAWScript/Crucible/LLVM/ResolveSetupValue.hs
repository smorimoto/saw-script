--- conflicted
+++ resolved
@@ -542,22 +542,6 @@
     Crucible.Array _sz ty'   -> typeAlignment dl ty'
     Crucible.Struct flds     -> V.foldl max Crucible.noAlignment (fmap (typeAlignment dl . (^. Crucible.fieldVal)) flds)
 
-<<<<<<< HEAD
-=======
-typeOfLLVMVal :: Crucible.DataLayout -> LLVMVal -> Crucible.StorageType
-typeOfLLVMVal _dl val =
-  case val of
-    Crucible.LLVMValInt _bkl bv ->
-       Crucible.bitvectorType (Crucible.intWidthSize (fromIntegral (natValue (W4.bvWidth bv))))
-    Crucible.LLVMValFloat _ _   -> error "FIXME: typeOfLLVMVal LLVMValFloat"
-    Crucible.LLVMValStruct flds -> Crucible.mkStructType (fmap fieldType flds)
-    Crucible.LLVMValArray tp vs -> Crucible.arrayType (fromIntegral (V.length vs)) tp
-    Crucible.LLVMValString bs -> Crucible.arrayType (fromIntegral (BS.length bs)) (Crucible.bitvectorType (Crucible.Bytes 1))
-    Crucible.LLVMValZero tp     -> tp
-    Crucible.LLVMValUndef tp    -> tp
-  where
-    fieldType (f, _) = (f ^. Crucible.fieldVal, Crucible.fieldPad f)
->>>>>>> 5c410fd8
 
 equalValsPred ::
   LLVMCrucibleContext wptr ->
