--- conflicted
+++ resolved
@@ -352,16 +352,8 @@
   return (SV.Unsat mempty, mempty, Nothing)
   where
     checkTrue :: Term -> TopLevel ()
-<<<<<<< HEAD
     checkTrue (asLambdaList -> (_, asBool -> Just True)) = return ()
     checkTrue _ = fail "trivial: not a trivial goal"
-=======
-    checkTrue t =
-      case unwrapTermF t of
-        Lambda _ _ t' -> checkTrue t'
-        FTermF (GlobalDef "Prelude.True") -> return ()
-        _ -> fail "trivial: not a trivial goal"
->>>>>>> c5a8b60f
 
 split_goal :: ProofScript ()
 split_goal =
