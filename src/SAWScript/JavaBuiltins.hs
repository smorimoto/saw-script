--- conflicted
+++ resolved
@@ -9,11 +9,7 @@
 import Control.Monad.Error
 import Control.Monad.State
 import qualified Data.ABC as ABC
-<<<<<<< HEAD
-import Data.List (intercalate)
-=======
 import Data.List (sort, intercalate)
->>>>>>> 2ba66f72
 import Data.List.Split
 import Data.IORef
 import Data.Maybe
@@ -275,13 +271,8 @@
               pos = fixPos -- TODO
           fid <- findField cb pos jt f
           return (CC.Term (InstanceField e fid))
-<<<<<<< HEAD
-        parseStaticParts (fname:cnames) = do
-          let cname = intercalate "/" (reverse cnames)
-=======
         parseStaticParts (fname:rest) = do
           let cname = intercalate "/" (reverse rest)
->>>>>>> 2ba66f72
           mc <- JSS.tryLookupClass cb cname
           case mc of
             Just c ->
