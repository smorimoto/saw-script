--- conflicted
+++ resolved
@@ -35,10 +35,7 @@
 import qualified Data.Set as Set
 import Data.Maybe (fromMaybe)
 import Data.Text (Text, pack)
-<<<<<<< HEAD
-=======
 import Control.Monad(when)
->>>>>>> b87960c2
 
 #if !MIN_VERSION_base(4,8,0)
 import Data.Monoid
