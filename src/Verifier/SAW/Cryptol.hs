--- conflicted
+++ resolved
@@ -140,20 +140,13 @@
           case tc of
             C.TCNum n    -> scCtorApp sc "Cryptol.TCNum" =<< sequence [scNat sc (fromInteger n)]
             C.TCInf      -> scCtorApp sc "Cryptol.TCInf" []
-<<<<<<< HEAD
-            C.TCBit      -> scCtorApp sc "Cryptol.TCBit" []
-            C.TCInteger  -> scCtorApp sc "Cryptol.TCInteger" []
-            C.TCSeq      -> scCtorApp sc "Cryptol.TCSeq" =<< traverse go tyargs
-            C.TCFun      -> scCtorApp sc "Cryptol.TCFun" =<< traverse go tyargs
-            C.TCTuple _n -> importTCTuple sc env tyargs
-=======
             C.TCBit      -> scBoolType sc
+            C.TCInteger  -> scIntegerType sc
             C.TCSeq      -> scGlobalApply sc "Cryptol.seq" =<< traverse go tyargs
             C.TCFun      -> do a <- go (tyargs !! 0)
                                b <- go (tyargs !! 1)
                                scFun sc a b
             C.TCTuple _n -> scTupleType sc =<< traverse go tyargs
->>>>>>> 7c04518f
             C.TCNewtype (C.UserTC _qn _k) -> unimplemented "TCNewtype" -- user-defined, @T@
         C.PC _pc ->
           impossible "importType Prop"
@@ -185,6 +178,7 @@
             C.TCNum _n   -> impossible "importOps TCNum"
             C.TCInf      -> impossible "importOps TCInf"
             C.TCBit      -> scGlobalApply sc "Cryptol.OpsBit" []
+            C.TCInteger  -> scGlobalApply sc "Cryptol.OpsInteger" []
             C.TCSeq      -> do n <- importType sc env (tyargs !! 0)
                                a <- importType sc env (tyargs !! 1)
                                pa <- importOps sc env (tyargs !! 1)
@@ -730,6 +724,7 @@
 asCryptolTypeValue v =
   case v of
     SC.VDataType "Prelude.Bool" [] -> return C.tBit
+    SC.VDataType "Prelude.Integer" [] -> return C.tInteger
     SC.VDataType "Prelude.Vec" [SC.VNat n, v2] -> do
       t2 <- asCryptolTypeValue v2
       return (C.tSeq (C.tNum n) t2)
@@ -773,32 +768,10 @@
     tIsRec _           = Nothing
 
 scCryptolType :: SharedContext -> Term -> IO C.Type
-<<<<<<< HEAD
-scCryptolType sc t = do
-  t' <- scWhnf sc t
-  case t' of
-    (R.asNatLit -> Just n)
-      -> return $ C.tNum n
-    (R.asPi -> Just (_, t1, t2))
-      -> C.tFun <$> scCryptolType sc t1 <*> scCryptolType sc t2
-    (R.asBoolType -> Just ())
-      -> return C.tBit
-    (R.asIntegerType -> Just ())
-      -> return C.tInteger
-    (R.asVectorType -> Just (t1, t2))
-      -> C.tSeq <$> scCryptolType sc t1 <*> scCryptolType sc t2
-    (R.asTupleType -> Just ts)
-      -> C.tTuple <$> traverse (scCryptolType sc) ts
-    (R.asRecordType -> Just tm)
-       -> do tm' <- traverse (scCryptolType sc) tm
-             return $ C.tRec [ (C.packIdent n, ct) | (n, ct) <- Map.assocs tm' ]
-    _ -> fail $ "scCryptolType: unsupported type " ++ show t'
-=======
 scCryptolType sc t =
   case asCryptolTypeValue (SC.evalSharedTerm (scModule sc) Map.empty t) of
     Just ty -> return ty
     Nothing -> fail $ "scCryptolType: unsupported type " ++ scPrettyTerm defaultPPOpts t
->>>>>>> 7c04518f
 
 scCryptolEq :: SharedContext -> Term -> Term -> IO Term
 scCryptolEq sc x y = do
@@ -896,32 +869,18 @@
 exportFirstOrderValue :: FirstOrderValue -> V.Value
 exportFirstOrderValue fv =
   case fv of
-<<<<<<< HEAD
     FOVBit b    -> V.VBit b
     FOVInt i    -> V.VInteger i
     FOVWord w x -> V.word (toInteger w) x
     FOVVec t vs
-      | t == FOTBit -> V.VWord (toInteger (length vs))
-                         (V.ready (V.BitsVal (Seq.fromList . map (V.ready . fvAsBool) $ vs)))
-      | otherwise  -> V.VSeq  (toInteger (length vs)) (V.finiteSeqMap (map (V.ready . exportFirstOrderValue) vs))
+      | t == FOTBit -> V.VWord len (V.ready (V.BitsVal len (V.finiteSeqMap . map (V.ready . V.VBit . fvAsBool) $ vs)))
+      | otherwise   -> V.VSeq  len (V.finiteSeqMap (map (V.ready . exportFirstOrderValue) vs))
+      where len = toInteger (length vs)
     FOVTuple vs -> V.VTuple (map (V.ready . exportFirstOrderValue) vs)
     FOVRec vm   -> V.VRecord [ (C.packIdent n, V.ready $ exportFirstOrderValue v) | (n, v) <- Map.assocs vm ]
 
 importFirstOrderValue :: FirstOrderType -> V.Value -> IO FirstOrderValue
 importFirstOrderValue t0 v0 = V.runEval (go t0 v0)
-=======
-    FVBit b    -> V.VBit b
-    FVWord w x -> V.word (toInteger w) x
-    FVVec t vs
-        | t == FTBit -> V.VWord len (V.ready (V.BitsVal len (V.finiteSeqMap . map (V.ready . V.VBit . fvAsBool) $ vs)))
-        | otherwise  -> V.VSeq  len (V.finiteSeqMap (map (V.ready . exportFiniteValue) vs))
-      where len = toInteger (length vs)
-    FVTuple vs -> V.VTuple (map (V.ready . exportFiniteValue) vs)
-    FVRec vm   -> V.VRecord [ (C.packIdent n, V.ready $ exportFiniteValue v) | (n, v) <- Map.assocs vm ]
-
-importFiniteValue :: FiniteType -> V.Value -> IO FiniteValue
-importFiniteValue t0 v0 = V.runEval (go t0 v0)
->>>>>>> 7c04518f
   where
   go :: FirstOrderType -> V.Value -> V.Eval FirstOrderValue
   go t v = case (t,v) of
