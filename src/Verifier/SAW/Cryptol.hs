--- conflicted
+++ resolved
@@ -44,12 +44,7 @@
 import Verifier.SAW.Rewriter
 import Verifier.SAW.SharedTerm
 import Verifier.SAW.Simulator.MonadLazy (force)
-<<<<<<< HEAD
 import Verifier.SAW.TypedAST (mkSort, mkModuleName, showTerm)
-import qualified Verifier.SAW.Recognizer as R
-=======
-import Verifier.SAW.TypedAST (mkSort, mkModuleName, findDef)
->>>>>>> 6adcd6df
 
 unimplemented :: Monad m => String -> m a
 unimplemented name = fail ("unimplemented: " ++ name)
