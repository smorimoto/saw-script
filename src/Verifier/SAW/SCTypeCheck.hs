--- conflicted
+++ resolved
@@ -238,7 +238,6 @@
 -- | Infer the type of a term using 'scTypeCheck', calling 'fail' on failure
 scTypeCheckError :: TypeInfer a => SharedContext -> a -> IO Term
 scTypeCheckError sc t0 =
-<<<<<<< HEAD
   either (fail . unlines . prettyTCError) return =<< scTypeCheck sc Nothing t0
 
 -- | Infer the type of a 'Term', ensuring in the process that the entire term is
@@ -460,8 +459,6 @@
        tp' <- typeCheckWHNF tp
        forM_ vs $ \v_elem -> checkSubtype v_elem tp'
        liftTCM scVecType n tp'
-  typeInfer (FloatLit{}) = liftTCM scFlatTermF preludeFloatType
-  typeInfer (DoubleLit{}) = liftTCM scFlatTermF preludeDoubleType
   typeInfer (StringLit{}) = liftTCM scFlatTermF preludeStringType
   typeInfer (ExtCns ec) =
     -- FIXME: should we check that the type of ecType is a sort?
@@ -585,172 +582,4 @@
        liftTCM scFlatTermF $ fmap typedVal $ DataTypeApp d params ixs
      checkSubtype arg arg_req_tp
      liftTCM scApplyAll (typedVal p_ret) (map typedVal (ixs ++ [arg])) >>=
-       liftTCM scTypeCheckWHNF
-=======
-  either (fail . unlines . prettyTCError) return =<< scTypeCheck sc t0
-
--- | This version of the type checking function makes sure that the
--- entire term is well-formed, and that all internal type annotations
--- are correct. Types are evaluated to WHNF as necessary, and the
--- returned type is in WHNF.
-scTypeCheck :: SharedContext -> Term -> IO (Either TCError Term)
-scTypeCheck sc t0 = runExceptT (scTypeCheck' sc [] t0)
-
-scTypeCheck' :: SharedContext -> [Term] -> Term -> ExceptT TCError IO Term
-scTypeCheck' sc env t0 = State.evalStateT (memo t0) Map.empty
-  where
-    memo :: Term -> TCM Term
-    memo (Unshared tf) = termf tf
-    memo _t@(STApp{ stAppIndex = i, stAppTermF = tf}) =
-      do table <- State.get
-         case Map.lookup i table of
-           Just x  -> return x
-           Nothing ->
-             do x <- termf tf
-                x' <- whnf x
-                State.modify (Map.insert i x')
-                return x'
-    sort :: Term -> TCM Sort
-    sort t = asSort =<< memo t
-    io = lift . lift
-    whnf t = io $ do
-      t' <- rewriteSharedTerm sc (addConvs natConversions emptySimpset) t
-      scWhnf sc t'
-    checkPi :: Term -> Term -> TCM Term
-    checkPi tx y = do
-      ty <- memo y
-      case asPi tx of
-        Just (_, aty, rty) -> do
-          _ <- sort aty -- TODO: do we care about the level?
-          aty' <- whnf aty
-          checkEqTy ty aty' (ArgTypeMismatch aty' ty)
-          io $ instantiateVar sc 0 y rty
-        _ -> throwTCError (NotFuncType tx)
-    checkEqTy :: Term -> Term -> TCError -> TCM ()
-    checkEqTy ty ty' err = do
-      ok <- io $ argMatch sc ty ty'
-      unless ok (throwTCError err)
-    termf :: TermF Term -> TCM Term
-    termf tf =
-      case tf of
-        FTermF ftf -> ftermf ftf
-        App x y ->
-          do tx <- memo x
-             checkPi tx y
-        Lambda x a rhs ->
-          do b <- lift $ scTypeCheck' sc (a : env) rhs
-             io $ scTermF sc (Pi x a b)
-        Pi _ a rhs ->
-          do s1 <- asSort =<< memo a
-             s2 <- asSort =<< lift (scTypeCheck' sc (a : env) rhs)
-             io $ scSort sc (max s1 s2)
-        LocalVar i
-          | i < length env -> io $ incVars sc 0 (i + 1) (env !! i)
-          | otherwise      -> throwTCError (DanglingVar (i - length env))
-        Constant _ t _ -> memo t
-    ftermf :: FlatTermF Term -> TCM Term
-    ftermf tf =
-      case tf of
-        GlobalDef d -> do
-          ty <- io $ scTypeOfGlobal sc d
-          _ <- sort ty
-          whnf ty
-        UnitValue -> io $ scUnitType sc
-        UnitType -> io $ scSort sc (mkSort 0)
-        PairValue x y -> do
-          tx <- memo x
-          ty <- memo y
-          io $ scPairType sc tx ty
-        PairType x y -> do
-          sx <- sort x
-          sy <- sort y
-          io $ scSort sc (max sx sy)
-        EmptyValue -> io $ scEmptyType sc
-        EmptyType -> io $ scSort sc (mkSort 0)
-        FieldValue f x y -> do
-          tx <- memo x
-          ty <- memo y
-          io $ scFieldType sc f tx ty
-        FieldType _ x y -> do
-          sx <- sort x
-          sy <- sort y
-          io $ scSort sc (max sx sy)
-        PairLeft t -> do
-          ty <- memo t
-          case ty of
-            STApp{ stAppTermF = FTermF (PairType t1 _) } -> whnf t1
-            _ -> throwTCError (NotTupleType ty)
-        PairRight t -> do
-          ty <- memo t
-          case ty of
-            STApp{ stAppTermF = FTermF (PairType _ t2) } -> whnf t2
-            _ -> throwTCError (NotTupleType ty)
-        RecordSelector t f' -> do
-          f <- asStringLit =<< whnf f'
-          ty <- memo t
-          case asRecordType ty of
-            Just m ->
-              case Map.lookup f m of
-                Nothing -> throwTCError $ BadRecordField f ty
-                Just tp -> whnf tp
-            _ -> throwTCError (NotRecordType ty)
-        CtorApp c args -> do
-          t <- io $ scTypeOfCtor sc c
-          _ <- sort t -- TODO: do we care about the level?
-          t' <- whnf t
-          foldM (\ a b -> checkPi a b) t' args
-        DataTypeApp dt args -> do
-          t <- io $ scTypeOfDataType sc dt
-          _ <- sort t -- TODO: do we care about the level?
-          t' <- whnf t
-          foldM (\ a b -> checkPi a b) t' args
-        Sort s -> io $ scSort sc (sortOf s)
-        NatLit _ -> io $ scNatType sc
-        ArrayValue tp vs -> do
-          n <- io $ scNat sc (fromIntegral (V.length vs))
-          _ <- sort tp -- TODO: do we care about the level?
-          tp' <- whnf tp
-          tys <- traverse memo vs
-          V.mapM_ (\ty -> checkEqTy ty tp' (ArrayTypeMismatch tp' ty)) tys
-          io $ scFlatTermF sc (DataTypeApp preludeVecIdent [n, tp'])
-        StringLit{} -> io $ scFlatTermF sc (DataTypeApp preludeStringIdent [])
-        ExtCns ec   -> whnf $ ecType ec
-
-argMatch :: SharedContext -> Term -> Term -> IO Bool
-argMatch sc = term
-  where
-    whnf :: Term -> IO Term
-    whnf t = do
-      t' <- rewriteSharedTerm sc (addConvs natConversions emptySimpset) t
-      scWhnf sc t'
-
-    term :: Term -> Term -> IO Bool
-    term t1 t2 = do
-      t1' <- whnf t1
-      t2' <- whnf t2
-      term' t1' t2'
-
-    term' :: Term -> Term -> IO Bool
-    term' (Unshared tf1) (Unshared tf2) = termf tf1 tf2
-    term' (Unshared tf1) (STApp{ stAppTermF = tf2 }) = termf tf1 tf2
-    term' (STApp{ stAppTermF = tf1 }) (Unshared tf2) = termf tf1 tf2
-    term' (STApp{ stAppIndex = i1, stAppTermF = tf1 })
-          (STApp{ stAppIndex = i2, stAppTermF = tf2 })
-      | i1 == i2  = return True
-      | otherwise = termf tf1 tf2
-
-    termf :: TermF Term -> TermF Term -> IO Bool
-    termf (FTermF ftf1)    (FTermF ftf2)    = ftermf ftf1 ftf2
-    termf (App      t1 u1) (App      t2 u2) = (&&) <$> term t1 t2 <*> term u1 u2
-    termf (Lambda _ t1 u1) (Lambda _ t2 u2) = (&&) <$> term t1 t2 <*> term u1 u2
-    termf (Pi     _ t1 u1) (Pi     _ t2 u2) = (&&) <$> term t1 t2 <*> term u1 u2
-    termf (LocalVar i1)    (LocalVar i2)    = return (i1 == i2)
-    termf _ _                               = return False
-
-    ftermf :: FlatTermF Term -> FlatTermF Term -> IO Bool
-    ftermf (Sort s) (Sort s') = return (s <= s')
-    ftermf ftf1 ftf2 =
-      case zipWithFlatTermF term ftf1 ftf2 of
-        Nothing -> return False
-        Just ftf3 -> Data.Foldable.and <$> sequenceA ftf3
->>>>>>> aa3f8660
+       liftTCM scTypeCheckWHNF