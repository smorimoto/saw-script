# On Windows the abcBridge package only builds on i386.
arch: i386
flags:
  abcBridge:
    enable-pthreads: false
packages:
  - deps/llvm-pretty/
  - deps/llvm-pretty-bc-parser/
  - deps/jvm-parser/
  - deps/aig/
  - deps/abcBridge/
  - deps/cryptol/
  - deps/saw-core/
  - deps/saw-core-aig/
  - deps/saw-core-sbv/
  - deps/cryptol-verifier/
  - deps/jvm-verifier/
  - deps/llvm-verifier/
  - deps/crucible/crucible/
  - deps/crucible/crucible-saw/
  - deps/crucible/galois-matlab/
  - deps/parameterized-utils/
  - .
extra-deps:
  - crackNum-1.9
  - FloatingHex-0.4
  - QuickCheck-2.9.2
  - fgl-visualize-0.1.0.1
  - dotgen-0.4.2
  - monad-supply-0.6
  - sbv-5.15
<<<<<<< HEAD
resolver: nightly-2017-02-24
=======
  - simple-smt-0.7.0
resolver: lts-8.2
>>>>>>> 5504b35e
<|MERGE_RESOLUTION|>--- conflicted
+++ resolved
@@ -29,9 +29,5 @@
   - dotgen-0.4.2
   - monad-supply-0.6
   - sbv-5.15
-<<<<<<< HEAD
-resolver: nightly-2017-02-24
-=======
   - simple-smt-0.7.0
-resolver: lts-8.2
->>>>>>> 5504b35e
+resolver: lts-8.2